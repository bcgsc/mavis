--- conflicted
+++ resolved
@@ -3,11 +3,8 @@
 import re
 
 
-<<<<<<< HEAD
 VERSION = '2.2.8'
-=======
-VERSION = '2.2.7'
->>>>>>> e205d9e9
+
 
 
 def parse_md_readme():
