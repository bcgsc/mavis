--- conflicted
+++ resolved
@@ -4,11 +4,8 @@
 
 import pkg_resources
 from markdown_refdocs.main import extract_to_markdown
-<<<<<<< HEAD
 from mavis_config import DEFAULTS
 from mavis.util import ENV_VAR_PREFIX
-=======
->>>>>>> 8283caf8
 
 
 def json_to_pytype(record):
