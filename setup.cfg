--- conflicted
+++ resolved
@@ -16,11 +16,7 @@
 universal = 1
 
 [pycodestyle]
-<<<<<<< HEAD
-ignore = E501,W503
-=======
 ignore = E501,W503,E203
->>>>>>> c4e5c542
 statistics = True
 
 [flake8]
