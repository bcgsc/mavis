import itertools
from typing import Dict, List, Optional, Tuple

from ..constants import ORIENT, STRAND, reverse_complement
from ..error import NotSpecifiedError
from ..interval import Interval
from ..types import ReferenceGenome
from .base import BioInterval, ReferenceName
from .constants import SPLICE_SITE_TYPE
from .protein import Translation
from .splicing import SpliceSite, SplicingPattern


class Template(BioInterval):
    def __init__(self, name, start, end, seq=None, bands=None):
        bands = [] if bands is None else bands
        name = ReferenceName(name)
        BioInterval.__init__(self, None, start, end, name=name, seq=seq)
        self.bands = bands
        for i in range(0, len(bands)):
            bands[i].reference_object = self
        self.bands.sort()

    def __str__(self):
        return str(self.name)

    def __eq__(self, other):
        return str(self) == str(other)

    def __hash__(self):
        return hash(self.name)


class IntergenicRegion(BioInterval):
    def __init__(self, chr: str, start: int, end: int, strand: str):
        """
        Args:
            chr: the reference object/chromosome for this region
            start: the start of the IntergenicRegion
            end: the end of the IntergenicRegion
            strand (STRAND): the strand the region is defined on

        Example:
            >>> IntergenicRegion('1', 1, 100, '+')
        """
        BioInterval.__init__(self, chr, start, end)
        self.strand = STRAND.enforce(strand)

    def key(self):
        """see :func:`structural_variant.annotate.base.BioInterval.key`"""
        return BioInterval.key(self), self.strand

    @property
    def chr(self):
        """returns the name of the chromosome that this region resides on"""
        return self.reference_object

    def __repr__(self):
        return 'IntergenicRegion({}:{}_{}{})'.format(self.chr, self.start, self.end, self.strand)

    def to_dict(self):
        """see :func:`structural_variant.annotate.base.BioInterval.to_dict`"""
        d = BioInterval.to_dict(self)
        d['strand'] = self.strand
        return d


class Gene(BioInterval):
    """ """

    def __init__(
        self,
        chr: str,
        start: int,
        end: int,
        name: Optional[str] = None,
        strand: str = STRAND.NS,
        aliases: Optional[List[str]] = None,
        seq: Optional[str] = None,
    ):
        """
        Args:
            chr: the chromosome
            name: the gene name/id i.e. ENSG0001
            strand (STRAND): the genomic strand '+' or '-'
            aliases: a list of aliases. For example the hugo name could go here
            seq: genomic seq of the gene
        Example:
            >>> Gene('X', 1, 1000, 'ENG0001', '+', ['KRAS'])
        """
        aliases = [] if aliases is None else aliases
        chr = ReferenceName(chr)
        BioInterval.__init__(self, name=name, reference_object=chr, start=start, end=end, seq=seq)
        self.unspliced_transcripts = []
        self.strand = STRAND.enforce(strand)
        self.aliases = aliases

    def transcript_priority(self, transcript):
        """
        prioritizes transcripts from 0 to n-1 based on best transcript flag
        and then alphanumeric name sort

        Warning:
            Lower number means higher priority. This is to make sort work by default
        """

        def sort_key(t):
            return (0 if t.is_best_transcript else 1, t.name, t.start - t.end, t.start, t.end)

        priority = sorted(self.transcripts, key=sort_key)
        for i, curr_transcript in enumerate(priority):
            if curr_transcript == transcript:
                return i
        raise ValueError('input transcript is not associated with this gene', transcript)

    @property
    def transcripts(self) -> List['PreTranscript']:
        """list of unspliced transcripts"""
        return self.unspliced_transcripts

    @property
    def translations(self) -> List[Translation]:
        """list of translations"""
        translations = []
        for pre_transcript in self.unspliced_transcripts:
            for tx in pre_transcript.transcripts:
                for tl in tx.translations:
                    translations.append(tl)
        return translations

    @property
    def chr(self):
        """returns the name of the chromosome that this gene resides on"""
        return self.reference_object

    def key(self):
        """see :func:`structural_variant.annotate.base.BioInterval.key`"""
        return BioInterval.key(self), self.strand

    def get_seq(self, reference_genome: ReferenceGenome, ignore_cache: bool = False) -> str:
        """
        gene sequence is always given wrt to the positive forward strand regardless of gene strand

        Args:
            reference_genome: dict of reference sequence by template/chr name
            ignore_cache: if True then stored sequences will be ignored and the function will attempt to retrieve the sequence using the positions and the input reference_genome

        Returns:
            str: the sequence of the gene
        """
        if self.seq and not ignore_cache:
            return self.seq
        elif reference_genome is None:
            raise NotSpecifiedError('reference genome is required to retrieve the gene sequence')
        else:
            return str(reference_genome[self.chr].seq[self.start - 1 : self.end]).upper()

    @property
    def spliced_transcripts(self) -> List['Transcript']:
        """list of transcripts"""
        spl = []
        for t in self.unspliced_transcripts:
            spl.extend(t.spliced_transcripts)
        return spl

    def to_dict(self):
        """see :func:`structural_variant.annotate.base.BioInterval.to_dict`"""
        d = BioInterval.to_dict(self)
        d['strand'] = self.strand
        return d


class Exon(BioInterval):
    """ """

    def __init__(
        self,
        start: int,
        end: int,
        transcript: Optional['PreTranscript'] = None,
        name: Optional[str] = None,
        intact_start_splice: bool = True,
        intact_end_splice: bool = True,
        seq: Optional[str] = None,
        strand: Optional[str] = None,
    ):
        """
        Args:
            start: the genomic start position
            end: the genomic end position
            name: the name of the exon
            transcript: the 'parent' transcript this exon belongs to
            intact_start_splice: if the starting splice site has been abrogated
            intact_end_splice: if the end splice site has been abrogated
        Raises:
            AttributeError: if the exon start > the exon end
        Example:
            >>> Exon(15, 78)
        """
        BioInterval.__init__(
            self,
            name=name,
            reference_object=transcript,
            start=start,
            end=end,
            seq=seq,
            strand=strand,
        )

        if self.is_reverse:
            self.start_splice_site = SpliceSite(
                self.transcript,
                self.start,
                site_type=SPLICE_SITE_TYPE.DONOR,
                strand=STRAND.NEG,
                intact=intact_start_splice,
            )
            self.end_splice_site = SpliceSite(
                self.transcript,
                self.end,
                site_type=SPLICE_SITE_TYPE.ACCEPTOR,
                strand=STRAND.NEG,
                intact=intact_end_splice,
            )
        else:
            self.start_splice_site = SpliceSite(
                self.transcript,
                self.start,
                site_type=SPLICE_SITE_TYPE.ACCEPTOR,
                strand=STRAND.POS,
                intact=intact_start_splice,
            )
            self.end_splice_site = SpliceSite(
                self.transcript,
                self.end,
                site_type=SPLICE_SITE_TYPE.DONOR,
                strand=STRAND.POS,
                intact=intact_end_splice,
            )

    @property
    def transcript(self):
        """PreTranscript: the transcript this exon belongs to"""
        return self.reference_object

    @property
    def donor_splice_site(self) -> SpliceSite:
        """the genomic range describing the splice site"""
        if self.is_reverse:
            return self.start_splice_site
        else:
            return self.end_splice_site

    @property
    def acceptor_splice_site(self) -> SpliceSite:
        """the genomic range describing the splice site"""
        if self.is_reverse:
            return self.end_splice_site
        else:
            return self.start_splice_site

    @property
    def donor(self) -> int:
        """returns the genomic exonic position of the donor splice site"""
        if self.is_reverse:
            return self.start
        else:
            return self.end

    @property
    def acceptor(self) -> int:
        """returns the genomic exonic position of the acceptor splice site"""
        if self.is_reverse:
            return self.end
        else:
            return self.start

    def __repr__(self):
        return 'Exon({}{}, {}{})'.format(
            self.start,
            '' if self.start_splice_site.intact else '*',
            self.end,
            '' if self.end_splice_site.intact else '*',
        )


class PreTranscript(BioInterval):
    """ """

    def __init__(
        self,
        exons: List[Exon],
        gene: Optional[Gene] = None,
        name: Optional[str] = None,
        strand: Optional[str] = None,
        spliced_transcripts: Optional[List['Transcript']] = None,
        seq: Optional[str] = None,
        is_best_transcript: bool = False,
    ):
        """creates a new transcript object

        Args:
            exons: list of Exon that make up the transcript
            genomic_start: genomic start position of the transcript
            genomic_end: genomic end position of the transcript
            gene: the gene this transcript belongs to
            name: name of the transcript
            strand (STRAND): strand the transcript is on, defaults to the strand of the Gene if not specified
            seq: unspliced cDNA seq
        """
        # cannot use mutable default args in the function decl
        self.exons = exons
        self.spliced_transcripts = [] if spliced_transcripts is None else spliced_transcripts
        self.is_best_transcript = is_best_transcript

        if len(exons) == 0:
            raise AttributeError('exons must be given')

        start = min([e[0] for e in self.exons])
        end = max([e[1] for e in self.exons])

        BioInterval.__init__(self, gene, start, end, name=name, seq=seq, strand=strand)

        for i, curr in enumerate(self.exons):
            if isinstance(curr, Exon):
                curr.reference_object = self
            else:
                self.exons[i] = Exon(curr[0], curr[1], self)
        self.exons = sorted(self.exons, key=lambda x: x.start)
        for ex in self.exons:
            if ex.end > self.end or ex.start < self.start:
                raise AssertionError('exon is outside transcript', self, ex)
        for e1, e2 in itertools.combinations(self.exons, 2):
            if Interval.overlaps(e1, e2):
                raise AttributeError('exons cannot overlap')

        for s in self.spliced_transcripts:
            s.reference_object = self

        try:
            if self.get_strand() != self.gene.get_strand():
                raise AssertionError('gene strand and transcript strand conflict')
        except AttributeError:
            pass

    def generate_splicing_patterns(self) -> List[SplicingPattern]:
        """
        returns a list of splice sites to be connected as a splicing pattern

        Returns:
            List of positions to be spliced together

        Note:
            see [theory - predicting splicing patterns](/background/theory/#predicting-splicing-patterns)
        """
        if len(self.exons) < 2:
            return [SplicingPattern()]
        sites = [self.exons[0].end_splice_site]
        for exon in self.exons[1:-1]:
            sites.extend([exon.start_splice_site, exon.end_splice_site])
        sites.append(self.exons[-1].start_splice_site)
        return SplicingPattern.generate_patterns(sites, is_reverse=self.is_reverse)

    @property
    def gene(self):
        """Gene: the gene this transcript belongs to"""
        return self.reference_object

    def _genomic_to_cdna_mapping(
        self, splicing_pattern: SplicingPattern
    ) -> Dict[Interval, Interval]:
        """
        Args:
            splicing_pattern: list of genomic splice sites 3'5' repeating
        """
        mapping = {}
        length = 1
        pos = sorted([s.pos for s in splicing_pattern] + [self.start, self.end])
        genome_intervals = [Interval(s, t) for s, t in zip(pos[::2], pos[1::2])]

        if self.get_strand() == STRAND.POS:
            pass
        elif self.get_strand() == STRAND.NEG:
            genome_intervals.reverse()
        else:
            raise NotSpecifiedError('cannot convert without strand information')

        for exon in genome_intervals:
            mapping[exon] = Interval(length, length + len(exon) - 1)
            length += len(exon)
        return mapping

    def _cdna_to_genomic_mapping(
        self, splicing_pattern: SplicingPattern
    ) -> Dict[Interval, Interval]:
        """
        Args:
            splicing_pattern (SplicingPattern): list of genomic splice sites 3'5' repeating
        """
        mapping = {v: k for k, v in self._genomic_to_cdna_mapping(splicing_pattern).items()}
        return mapping

    def convert_genomic_to_cdna(self, pos: int, splicing_pattern: SplicingPattern) -> int:
        """
        Args:
            pos: the genomic position to be converted
            splicing_pattern: list of genomic splice sites 3'5' repeating

        Returns:
            the cdna equivalent

        Raises:
            mavis.error.IndexError: when a genomic position not present in the cdna is attempted to be converted
        """
        cdna_pos, shift = self.convert_genomic_to_nearest_cdna(pos, splicing_pattern)
        if shift != 0:
            raise IndexError('outside of exonic regions', pos, splicing_pattern, cdna_pos, shift)
        return cdna_pos

    def convert_genomic_to_nearest_cdna(
        self, pos: int, splicing_pattern: SplicingPattern, stick_direction=None, allow_outside=True
    ) -> Tuple[int, int]:
        """
        converts a genomic position to its cdna equivalent or (if intronic) the nearest cdna and shift

        Args:
            pos: the genomic position
            splicing_pattern: the splicing pattern

        Returns:
            the exonic cdna position and the intronic shift

        """
        mapping = self._genomic_to_cdna_mapping(splicing_pattern)
        exons = sorted(list(mapping.keys()))
        # exonic
        for ex in exons:
            if pos <= ex.end and pos >= ex.start:
                # in the current exon
                cdna_pos = Interval.convert_pos(
                    mapping, pos, True if self.get_strand() == STRAND.NEG else False
                )
                return cdna_pos, 0
        # intronic
        for ex1, ex2 in zip(exons, exons[1::]):
            if pos > ex1.end and pos < ex2.start:
                # in the current intron
                if (
                    abs(pos - ex1.end) <= abs(pos - ex2.start) or stick_direction == ORIENT.LEFT
                ) and stick_direction != ORIENT.RIGHT:
                    # closest to the first exon
                    cdna_pos = Interval.convert_pos(
                        mapping, ex1.end, True if self.get_strand() == STRAND.NEG else False
                    )
                    return (
                        cdna_pos,
                        pos - ex1.end if self.get_strand() == STRAND.POS else ex1.end - pos,
                    )
                cdna_pos = Interval.convert_pos(
                    mapping, ex2.start, True if self.get_strand() == STRAND.NEG else False
                )
                return (
                    cdna_pos,
                    pos - ex2.start if self.get_strand() == STRAND.POS else ex2.start - pos,
                )
        if allow_outside:
            cdna_length = sum([len(e) for e in exons])
            if pos < exons[0].start:  # before the first exon
                return cdna_length if self.is_reverse else 1, pos - exons[0].start
            elif pos > exons[-1].end:
                return 1 if self.is_reverse else cdna_length, pos - exons[-1].end
            else:
                raise NotImplementedError('Unexpected error', self.exons, pos)
        raise IndexError('position does not fall within the current transcript', pos, mapping)

    def convert_cdna_to_genomic(self, pos: int, splicing_pattern: SplicingPattern):
        """
        Args:
            pos: cdna position
            splicing_pattern: list of genomic splice sites 3'5' repeating

        Returns:
            int: the genomic equivalent
        """
        mapping = self._cdna_to_genomic_mapping(splicing_pattern)
        exons = sorted(mapping.values())
        length = sum([len(e) for e in mapping])
        if pos < 0:
            if self.is_reverse:
                return exons[-1].end + abs(pos)
            return exons[0].start + pos
        if pos > length:
            pos -= length
            if self.is_reverse:
                return exons[0].start - pos
            return exons[-1].end + pos
        return Interval.convert_pos(
            mapping, pos, True if self.get_strand() == STRAND.NEG else False
        )

    def exon_number(self, exon: Exon) -> int:
        """
        exon numbering is based on the direction of translation

        Args:
            exon: the exon to be numbered

        Returns:
            the exon number (1 based)

        Raises:
            AttributeError: if the strand is not given or the exon does not belong to the transcript
        """
        for i, current_exon in enumerate(self.exons):
            if exon != current_exon:
                continue
            if self.get_strand() == STRAND.POS:
                return i + 1
            elif self.get_strand() == STRAND.NEG:
                return len(self.exons) - i
            else:
                raise NotSpecifiedError('strand must be pos or neg to calculate the exon number')
        raise AttributeError('can only calculate phase on associated exons')

    def get_seq(
        self, reference_genome: Optional[ReferenceGenome] = None, ignore_cache: bool = False
    ) -> str:
        """
        Args:
            reference_genome: dict of reference sequence by template/chr name
            ignore_cache: if True then stored sequences will be ignored and the function will attempt to retrieve the sequence using the positions and the input reference_genome

        Returns:
            the sequence of the transcript including introns (but relative to strand)
        """
        if self.seq and not ignore_cache:
            return self.seq
        elif self.gene and self.gene.seq and not ignore_cache:
            # gene has a seq set
            start = self.start - self.gene.start
            end = self.end - self.gene.end + len(self.gene.seq)
            if self.get_strand() == STRAND.NEG:
                return reverse_complement(self.gene.seq[start:end])
            return self.gene.seq[start:end]
        elif reference_genome is None:
            raise NotSpecifiedError('reference genome is required to retrieve the gene sequence')
        if self.get_strand() == STRAND.NEG:
            return reverse_complement(
                reference_genome[self.gene.chr].seq[self.start - 1 : self.end]
            ).upper()
        return str(reference_genome[self.gene.chr].seq[self.start - 1 : self.end]).upper()

    def get_cdna_seq(
        self,
        splicing_pattern: SplicingPattern,
        reference_genome: Optional[ReferenceGenome] = None,
        ignore_cache: bool = False,
    ) -> str:
        """
        Args:
            splicing_pattern: the list of splicing positions
            reference_genom: dict of reference sequence by template/chr name
            ignore_cache: if True then stored sequences will be ignored and the function will attempt to retrieve the sequence using the positions and the input reference_genome

        Returns:
            the spliced cDNA sequence
        """
        temp = sorted([self.start] + [s.pos for s in splicing_pattern] + [self.end])
        cdna_start = min(temp)
        conti = []
        for i in range(0, len(temp) - 1, 2):
            conti.append(Interval(temp[i] - cdna_start, temp[i + 1] - cdna_start))
        seq = self.get_seq(reference_genome, ignore_cache)
        if self.get_strand() == STRAND.NEG:
            # adjust the continuous intervals for the min and flip if revcomp
            seq = reverse_complement(seq)
        spliced_seq = ''.join([str(seq[i.start : i.end + 1]) for i in conti])
        spliced_seq = spliced_seq.upper()
        return spliced_seq if self.get_strand() == STRAND.POS else reverse_complement(spliced_seq)

    @property
    def translations(self) -> List[Translation]:
        """list of translations associated with this transcript"""
        translations = []
        for spl_tx in self.spliced_transcripts:
            for translation in spl_tx.translations:
                translations.append(translation)
        return translations

    @property
    def transcripts(self) -> List['Transcript']:
        """list of spliced transcripts"""
        return self.spliced_transcripts


class Transcript(BioInterval):
    reference_object: PreTranscript

    def __init__(
        self,
        pre_transcript: PreTranscript,
<<<<<<< HEAD
        splicing_patt: List[SpliceSite],
=======
        splicing_patt: SplicingPattern,
>>>>>>> 5e491424
        seq: Optional[str] = None,
        translations: Optional[List[Translation]] = None,
    ):
        """
        splicing pattern is given in genomic coordinates

        Args:
            pre_transcript: the unspliced transcript
            splicing_patt: the list of splicing positions
            seq: the cdna sequence
            translations: the list of translations of this transcript
        """
        pos = sorted([pre_transcript.start, pre_transcript.end] + [s.pos for s in splicing_patt])
        splicing_patt.sort()
        self.splicing_pattern = splicing_patt
        length = sum([t - s + 1 for s, t in zip(pos[::2], pos[1::2])])
        BioInterval.__init__(self, pre_transcript, 1, length, seq=seq)
        self.exons = [Exon(s, t, self) for s, t in zip(pos[::2], pos[1::2])]
        self.translations = [] if translations is None else [tx for tx in translations]

        for translation in self.translations:
            translation.reference_object = self
        if splicing_patt and (
            min(splicing_patt).pos < pre_transcript.start
            or max(splicing_patt).pos > pre_transcript.end
        ):
            raise AssertionError(
                'splicing pattern must be contained within the unspliced transcript'
            )
        elif len(splicing_patt) % 2 != 0:
            raise AssertionError('splicing pattern must be a list of 3\'5\' splicing positions')

    def convert_genomic_to_cdna(self, pos: int) -> int:
        """
        Args:
            pos: the genomic position to be converted

        Returns:
            the cdna equivalent

        Raises:
            IndexError: when a genomic position not present in the cdna is attempted to be converted
        """
        return self.unspliced_transcript.convert_genomic_to_cdna(pos, self.splicing_pattern)

    def convert_genomic_to_nearest_cdna(self, pos, **kwargs):
        return self.reference_object.convert_genomic_to_nearest_cdna(
            pos, self.splicing_pattern, **kwargs
        )

    def convert_cdna_to_genomic(self, pos: int) -> int:
        """
        Args:
            pos: cdna position

        Returns:
            the genomic equivalent
        """
        return self.unspliced_transcript.convert_cdna_to_genomic(pos, self.splicing_pattern)

    def get_seq(
        self, reference_genome: Optional[ReferenceGenome] = None, ignore_cache: bool = False
    ) -> str:
        """
        Args:
            reference_genome: dict of reference sequence by template/chr name
            ignore_cache: if True then stored sequences will be ignored and the function will attempt to retrieve the sequence using the positions and the input reference_genome

        Returns:
            the sequence corresponding to the spliced cdna
        """
        if self.seq and not ignore_cache:
            return self.seq
        seq = self.unspliced_transcript.get_cdna_seq(
            self.splicing_pattern, reference_genome, ignore_cache
        )
        return seq[self.start - 1 : self.end]

    @property
    def unspliced_transcript(self) -> PreTranscript:
        """the unspliced transcript this splice variant belongs to"""
        return self.reference_object<|MERGE_RESOLUTION|>--- conflicted
+++ resolved
@@ -599,11 +599,7 @@
     def __init__(
         self,
         pre_transcript: PreTranscript,
-<<<<<<< HEAD
-        splicing_patt: List[SpliceSite],
-=======
         splicing_patt: SplicingPattern,
->>>>>>> 5e491424
         seq: Optional[str] = None,
         translations: Optional[List[Translation]] = None,
     ):
